import {
    Controller,
    Post,
    Get,
    Body,
    Param,
    UploadedFile,
    UseInterceptors,
    BadRequestException,
    ParseFilePipe,
    MaxFileSizeValidator,
    Delete,
    HttpCode,
    HttpStatus,
    Query,
    ParseIntPipe
} from '@nestjs/common';
import { FileInterceptor } from '@nestjs/platform-express';
import {
    ApiTags,
    ApiOperation,
    ApiResponse,
    ApiConsumes,
    ApiBody,
    ApiBadRequestResponse,
    ApiNotFoundResponse
} from '@nestjs/swagger';
import { memoryStorage } from 'multer';  
import { DatabaseService } from '../services/database.service';
import { ImportService } from '../services/import.service';
import { CreateDatabaseDto } from '../dto/create-database.dto';
import { UploadFileDto } from '../dto/upload-file.dto';
import { DatabaseResponseDto } from '../dto/database.response.dto';
import { ImportResultDto } from '../dto/import-result.dto';
import { DatabaseStatsDto } from '../dto/database-stats.dto';
import { ContinueImportResultDto } from '../dto/continue-import-result.dto';

const MAX_FILE_SIZE = 10 * 1024 * 1024 * 1024; // 10GB

@ApiTags('Database Import')
@Controller('import')
export class ImportController {
    constructor(
        private readonly databaseService: DatabaseService,
        private readonly importService: ImportService,
    ) { }

    @Post('database')
    @ApiOperation({
        summary: 'Create new database',
        description: 'Creates a new database for subsequent client data import'
    })
    @ApiResponse({
        status: 201,
        description: 'Database has been successfully created',
        type: DatabaseResponseDto
    })
    @ApiBadRequestResponse({
        description: 'Validation error: invalid database name or database already exists'
    })
    async createDatabase(
        @Body() createDatabaseDto: CreateDatabaseDto
    ): Promise<DatabaseResponseDto> {
        return this.databaseService.create(createDatabaseDto);
    }

    @Get('databases')
    @ApiOperation({
        summary: 'Get all databases',
        description: 'Returns a list of all databases with their record counts'
    })
    @ApiResponse({
        status: 200,
        description: 'List of databases retrieved successfully',
        type: [DatabaseResponseDto]
    })
    async getAllDatabases(): Promise<DatabaseResponseDto[]> {
        return this.databaseService.findAll();
    }

    @Get('databases/:id')
    @ApiOperation({
        summary: 'Get database details',
        description: 'Returns details of a specific database'
    })
    @ApiResponse({
        status: 200,
        description: 'Database details retrieved successfully',
        type: DatabaseResponseDto
    })
    @ApiNotFoundResponse({
        description: 'Database not found'
    })
    async getDatabase(
        @Param('id') id: string
    ): Promise<DatabaseResponseDto> {
        return this.databaseService.findOne(id);
    }

    @Get('databases/:id/stats')
    @ApiOperation({
        summary: 'Get database statistics',
        description: 'Returns detailed statistics for a specific database'
    })
    @ApiResponse({
        status: 200,
        description: 'Database statistics retrieved successfully',
        type: DatabaseStatsDto
    })
    @ApiNotFoundResponse({
        description: 'Database not found'
    })
    async getDatabaseStats(
        @Param('id') id: string
    ): Promise<DatabaseStatsDto> {
        return this.databaseService.getDatabaseStats(id);
    }

    @Post('upload')
    @ApiOperation({
        summary: 'Upload client data file',
        description: 'Uploads and processes a file containing client data (up to 10GB). Supports CSV and TXT formats.'
    })
    @ApiConsumes('multipart/form-data')
    @ApiBody({
        schema: {
            type: 'object',
            required: ['file', 'databaseId'],
            properties: {
                file: {
                    type: 'string',
                    format: 'binary',
                    description: 'Client data file (CSV or TXT). Maximum size: 10GB'
                },
                databaseId: {
                    type: 'string',
                    format: 'uuid',
                    description: 'Target database ID for data import'
                }
            }
        }
    })
    @ApiResponse({
        status: 201,
        description: 'File has been successfully processed',
        type: ImportResultDto
    })
    @UseInterceptors(
        FileInterceptor('file', {
            storage: memoryStorage(),
            limits: {
                fileSize: MAX_FILE_SIZE
            },
            fileFilter: (req, file, cb) => {
                if (!file.originalname.match(/\.(txt|csv)$/)) {
                    return cb(new BadRequestException('Only .txt and csv files are allowed'), false);
                }

                const allowedMimeTypes = ['text/plain', 'text/csv', 'application/csv', 'application/vnd.ms-excel'];
                if (!allowedMimeTypes.includes(file.mimetype)) {
                    return cb(new BadRequestException('Invalid file type'), false);
                }

                cb(null, true);
            }
        })
    )
    async uploadFile(
        @UploadedFile(
            new ParseFilePipe({
                validators: [
                    new MaxFileSizeValidator({ maxSize: MAX_FILE_SIZE })
                ],
            }),
        )
        file: Express.Multer.File,
        @Body() uploadFileDto: UploadFileDto
    ): Promise<ImportResultDto> {
        return this.importService.continueImportFromLine(file, uploadFileDto.databaseId, 1);
    }

    @Post(':databaseId/continue')
    @ApiOperation({
        summary: 'Continue importing from specific line',
        description: 'Continues importing data from a specific line number in the file'
    })
    @ApiConsumes('multipart/form-data')
    @ApiBody({
        schema: {
            type: 'object',
            required: ['file'],
            properties: {
                file: {
                    type: 'string',
                    format: 'binary',
                    description: 'Client data file (CSV or TXT). Maximum size: 10GB'
                }
            }
        }
    })
    @ApiResponse({
        status: 200,
        description: 'Import continuation processed successfully',
        type: ContinueImportResultDto
    })
    @UseInterceptors(
        FileInterceptor('file', {
            storage: memoryStorage(),
            limits: {
                fileSize: MAX_FILE_SIZE
            },
            fileFilter: (req, file, cb) => {
                if (!file.originalname.match(/\.(txt|csv)$/)) {
                    return cb(new BadRequestException('Only .txt and csv files are allowed'), false);
                }

                const allowedMimeTypes = ['text/plain', 'text/csv', 'application/csv', 'application/vnd.ms-excel'];
                if (!allowedMimeTypes.includes(file.mimetype)) {
                    return cb(new BadRequestException('Invalid file type'), false);
                }

                cb(null, true);
            }
        })
    )
    async continueImport(
        @UploadedFile(
            new ParseFilePipe({
                validators: [
                    new MaxFileSizeValidator({ maxSize: MAX_FILE_SIZE })
                ],
            }),
        )
        file: Express.Multer.File,
        @Param('databaseId') databaseId: string,
        @Query('startFromLine', ParseIntPipe) startFromLine: number
    ): Promise<ContinueImportResultDto> {
        return this.importService.continueImportFromLine(file, databaseId, startFromLine);
    }

    @Get('search-by-phone')
    @ApiOperation({
        summary: 'Search client by phone',
        description: 'Search for a random client by phone number across all databases'
    })
    @ApiResponse({
        status: 200,
        description: 'Random client found by phone number',
        schema: {
            type: 'object',
            properties: {
                id: {
                    type: 'string',
                    format: 'uuid',
                    description: 'Client ID'
                },
                full_name: {
                    type: 'string',
                    description: 'Client full name'
                },
                phone: {
                    type: 'string',
                    description: 'Client phone number'
                },
                email: {
                    type: 'string',
                    description: 'Client email'
                },
                database_name: {
                    type: 'string',
                    description: 'Database name'
                },
                database_id: {
                    type: 'string',
                    format: 'uuid',
                    description: 'Database ID'
                }
            }
        }
    })
<<<<<<< HEAD
    async searchByPhone(
        @Query('phone') phone: string
    ): Promise<{
        id: string;
        full_name: string;
        phone: string;
        email: string;
        database_name: string;
        database_id: string;
    } | null> {
        const results = await this.databaseService.findClientsByPhone(phone);
        return results[0] || null;
    }
=======
)
async continueImport(
    @UploadedFile(
        new ParseFilePipe({
            validators: [
                new MaxFileSizeValidator({ maxSize: MAX_FILE_SIZE })
            ],
        }),
    )
    file: Express.Multer.File,
    @Param('databaseId') databaseId: string,
    @Query('startFromLine', ParseIntPipe) startFromLine: number
): Promise<ContinueImportResultDto> {
    return this.importService.continueImportFromLine(file, databaseId, startFromLine);
}
@Delete('databases/:id')
@ApiOperation({ 
    summary: 'Delete database with all clients',
    description: 'Deletes database and all its associated client records'
})
@ApiResponse({
    status: 200,
    description: 'Database has been successfully deleted'
})
@ApiNotFoundResponse({
    description: 'Database not found'
})
@HttpCode(HttpStatus.OK)
async deleteDatabase(
    @Param('id') id: string
): Promise<void> {
    await this.databaseService.remove(id);
}
>>>>>>> 1bcb1919
}<|MERGE_RESOLUTION|>--- conflicted
+++ resolved
@@ -16,11 +16,11 @@
     ParseIntPipe
 } from '@nestjs/common';
 import { FileInterceptor } from '@nestjs/platform-express';
-import {
-    ApiTags,
-    ApiOperation,
-    ApiResponse,
-    ApiConsumes,
+import { 
+    ApiTags, 
+    ApiOperation, 
+    ApiResponse, 
+    ApiConsumes, 
     ApiBody,
     ApiBadRequestResponse,
     ApiNotFoundResponse
@@ -43,10 +43,10 @@
     constructor(
         private readonly databaseService: DatabaseService,
         private readonly importService: ImportService,
-    ) { }
+    ) {}
 
     @Post('database')
-    @ApiOperation({
+    @ApiOperation({ 
         summary: 'Create new database',
         description: 'Creates a new database for subsequent client data import'
     })
@@ -65,7 +65,7 @@
     }
 
     @Get('databases')
-    @ApiOperation({
+    @ApiOperation({ 
         summary: 'Get all databases',
         description: 'Returns a list of all databases with their record counts'
     })
@@ -79,7 +79,7 @@
     }
 
     @Get('databases/:id')
-    @ApiOperation({
+    @ApiOperation({ 
         summary: 'Get database details',
         description: 'Returns details of a specific database'
     })
@@ -98,7 +98,7 @@
     }
 
     @Get('databases/:id/stats')
-    @ApiOperation({
+    @ApiOperation({ 
         summary: 'Get database statistics',
         description: 'Returns detailed statistics for a specific database'
     })
@@ -117,7 +117,7 @@
     }
 
     @Post('upload')
-    @ApiOperation({
+    @ApiOperation({ 
         summary: 'Upload client data file',
         description: 'Uploads and processes a file containing client data (up to 10GB). Supports CSV and TXT formats.'
     })
@@ -155,12 +155,12 @@
                 if (!file.originalname.match(/\.(txt|csv)$/)) {
                     return cb(new BadRequestException('Only .txt and csv files are allowed'), false);
                 }
-
+                
                 const allowedMimeTypes = ['text/plain', 'text/csv', 'application/csv', 'application/vnd.ms-excel'];
                 if (!allowedMimeTypes.includes(file.mimetype)) {
                     return cb(new BadRequestException('Invalid file type'), false);
                 }
-
+                
                 cb(null, true);
             }
         })
@@ -178,121 +178,50 @@
     ): Promise<ImportResultDto> {
         return this.importService.continueImportFromLine(file, uploadFileDto.databaseId, 1);
     }
-
+    
     @Post(':databaseId/continue')
-    @ApiOperation({
-        summary: 'Continue importing from specific line',
-        description: 'Continues importing data from a specific line number in the file'
-    })
-    @ApiConsumes('multipart/form-data')
-    @ApiBody({
-        schema: {
-            type: 'object',
-            required: ['file'],
-            properties: {
-                file: {
-                    type: 'string',
-                    format: 'binary',
-                    description: 'Client data file (CSV or TXT). Maximum size: 10GB'
-                }
+@ApiOperation({ 
+    summary: 'Continue importing from specific line',
+    description: 'Continues importing data from a specific line number in the file'
+})
+@ApiConsumes('multipart/form-data')
+@ApiBody({
+    schema: {
+        type: 'object',
+        required: ['file'],
+        properties: {
+            file: {
+                type: 'string',
+                format: 'binary',
+                description: 'Client data file (CSV or TXT). Maximum size: 10GB'
             }
         }
-    })
-    @ApiResponse({
-        status: 200,
-        description: 'Import continuation processed successfully',
-        type: ContinueImportResultDto
-    })
-    @UseInterceptors(
-        FileInterceptor('file', {
-            storage: memoryStorage(),
-            limits: {
-                fileSize: MAX_FILE_SIZE
-            },
-            fileFilter: (req, file, cb) => {
-                if (!file.originalname.match(/\.(txt|csv)$/)) {
-                    return cb(new BadRequestException('Only .txt and csv files are allowed'), false);
-                }
-
-                const allowedMimeTypes = ['text/plain', 'text/csv', 'application/csv', 'application/vnd.ms-excel'];
-                if (!allowedMimeTypes.includes(file.mimetype)) {
-                    return cb(new BadRequestException('Invalid file type'), false);
-                }
-
-                cb(null, true);
-            }
-        })
-    )
-    async continueImport(
-        @UploadedFile(
-            new ParseFilePipe({
-                validators: [
-                    new MaxFileSizeValidator({ maxSize: MAX_FILE_SIZE })
-                ],
-            }),
-        )
-        file: Express.Multer.File,
-        @Param('databaseId') databaseId: string,
-        @Query('startFromLine', ParseIntPipe) startFromLine: number
-    ): Promise<ContinueImportResultDto> {
-        return this.importService.continueImportFromLine(file, databaseId, startFromLine);
-    }
-
-    @Get('search-by-phone')
-    @ApiOperation({
-        summary: 'Search client by phone',
-        description: 'Search for a random client by phone number across all databases'
-    })
-    @ApiResponse({
-        status: 200,
-        description: 'Random client found by phone number',
-        schema: {
-            type: 'object',
-            properties: {
-                id: {
-                    type: 'string',
-                    format: 'uuid',
-                    description: 'Client ID'
-                },
-                full_name: {
-                    type: 'string',
-                    description: 'Client full name'
-                },
-                phone: {
-                    type: 'string',
-                    description: 'Client phone number'
-                },
-                email: {
-                    type: 'string',
-                    description: 'Client email'
-                },
-                database_name: {
-                    type: 'string',
-                    description: 'Database name'
-                },
-                database_id: {
-                    type: 'string',
-                    format: 'uuid',
-                    description: 'Database ID'
-                }
-            }
+    }
+})
+@ApiResponse({
+    status: 200,
+    description: 'Import continuation processed successfully',
+    type: ContinueImportResultDto
+})
+@UseInterceptors(
+    FileInterceptor('file', {
+        storage: memoryStorage(),
+        limits: {
+            fileSize: MAX_FILE_SIZE
+        },
+        fileFilter: (req, file, cb) => {
+            if (!file.originalname.match(/\.(txt|csv)$/)) {
+                return cb(new BadRequestException('Only .txt and csv files are allowed'), false);
+            }
+            
+            const allowedMimeTypes = ['text/plain', 'text/csv', 'application/csv', 'application/vnd.ms-excel'];
+            if (!allowedMimeTypes.includes(file.mimetype)) {
+                return cb(new BadRequestException('Invalid file type'), false);
+            }
+            
+            cb(null, true);
         }
     })
-<<<<<<< HEAD
-    async searchByPhone(
-        @Query('phone') phone: string
-    ): Promise<{
-        id: string;
-        full_name: string;
-        phone: string;
-        email: string;
-        database_name: string;
-        database_id: string;
-    } | null> {
-        const results = await this.databaseService.findClientsByPhone(phone);
-        return results[0] || null;
-    }
-=======
 )
 async continueImport(
     @UploadedFile(
@@ -326,5 +255,4 @@
 ): Promise<void> {
     await this.databaseService.remove(id);
 }
->>>>>>> 1bcb1919
 }